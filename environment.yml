--- conflicted
+++ resolved
@@ -26,12 +26,6 @@
 - pip
 - pip:
   - python-intervals
-<<<<<<< HEAD
-=======
   - ghostipy
   - spikeinterface
-<<<<<<< HEAD
->>>>>>> develop_nwbraw
-=======
-  - kachery==0.6.1
->>>>>>> 3681d832
+  - kachery==0.6.1